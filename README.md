
<p align="center">
<img src="img/edugrad-header.png" alt="drawing" width="300"/>
</p>

<<<<<<< HEAD
**edugrad** is a simple and accesible implementation of a deep learning framework. Its purpose is to reveal the
core components of such libraries.

Unlike other educational packages, edugrad supports a powerful tensor (n-dimensional matrix) class that can be used to implement modern neural networks. One lesson is how extensive this class is.

=======
**edugrad** is the most simple and accesible implementation of a deep learning framework. Its purpose is to reveal the
core components of such libraries.

>>>>>>> 3ca1d6a3
## Key Features

- **Autograd Mechanism**: Features an automatic differentiation system for computing gradients, vital for training
  various types of neural networks within a single framework.
- **Tensor Operations**: Implements a tensor class enabling fundamental matrix operations crucial for neural network
  computations, with numpy as the backend.
- **Simple Interface**: Provides an API that mirrors PyTorch, making edugrad easy to use.
- **Educational Code**: The code style and module structure are designed for ease of understanding, both
  programmatically and conceptually.

Please note that while edugrad theoretically supports the implementation of any neural network model, it lacks the
memory and computational optimizations found in more advanced frameworks. This design choice maximizes code readability
but limits the framework's capability to smaller models.

![test workflow badge](https://github.com/tostenzel/edugrad/actions/workflows/Tests.yaml/badge.svg)

<<<<<<< HEAD
## Example

## The Code

In this section we look at how the code implements i.) the tensor operations and ii.) the autograd mechanism.

- [Low-level, Mid-level and High-level Operations](#iow-level-mid-level-and-high-level-operations)
- [Computational Graphs in Forward and Backward Passes](#computational-graphs-in-forward-and-backward-passes)

<p align="center">
<img src="img/edugrad-backward.png" alt="drawing" width="400"/>
</p>

### Low-level, Mid-level and High-level Operations

The computation processes are structured across different levels of operations, namely low-level (`data.py`), mid-level (`function.py`) and high-level (`tensor.py`)operations. 

#### 1. Low-Level Operations
- **Module**: `data.py` (`TensorData` class)
- **Purpose**: Execution of most basic tensor operations.
- **Characteristics**:
  - Implement elemental tensor operations like addition, multiplication, reshaping, etc.
  - Immediate execution of operations using CPU, leveraging `numpy.array`'s capabilities. Using a different backend like PyTorch or Jax would only require reimpleneting 17 operations in the module (enumerated in `ops.py`).
  - Operations at this level do not involve gradient computations or the autograd mechanism.
  - Acts as the foundational building block for higher-level operations.

#### 2. Mid-Level Operations
- **Module**: `function.py` (`Function` class and its subclasses)
- **Purpose**: Define differentiable functions that include both forward and backward computation logic.
- **Characteristics**:
  - Compose low-level ops from `data.py` to define more complex operations.
  - Each operation (e.g., `Add`, `Mul`, `Sin`) encapsulates a forward pass and a corresponding backward pass for gradient computation.
  - Serves as the backbone of edugrad's autograd system, allowing for automatic differentiation of different models defined with `edugrad.Tensor`.
  - Mid-level operations are used as nodes to build complex computational graphs during the forward pass, storing necessary information for the backward pass.

#### 3. High-Level Operations
- **Module**: `tensor.py` (`Tensor` class)
- **Purpose**: Provide a user-friendly interface for tensor operations and enable building and training neural network models.
- **Characteristics**:
  - High-level abstraction for tensor operations.
  - Utilizes mid-level ops from `function.py` to implement tensor methods and matrix algebra, enabling automatic differentiation without defining a backward function.
  - Includes a broad range of operations commonly used in neural networks, like matrix multiplication, activation functions, and loss functions.
  - Facilitates the construction and manipulation of larger computational graphs through tensor operations.
  - This level is where most users interact with the edugrad library, building and training models using a familiar, PyTorch-like API.

<p align="center">
<img src="img/edugrad-tensor.png" alt="drawing" width="400"/>
</p>

### Computational Graphs in Forward and Backward Passes

In edugrad, the handling of the computational graph, particularly the relationships between nodes (tensors) during the forward and backward passes, is crucial for understanding how automatic differentiation works. Let's delve into the details of how the parents of each node are stored in `Tensor._ctx` and how they are utilized during the backward pass by functions in `autograd.py`.

#### Forward Pass: Storing Parent Nodes

During the forward pass, when operations are performed on tensors, new tensors are created as a result of these operations. Each new tensor maintains a reference to its "parent" tensors – the tensors that were used to compute it. This reference is stored in a special attribute called `_ctx`.

##### _ctx Attribute:

- When an operation is performed on one or more tensors, an instance of the corresponding `Function` class (from `function.py`) is created. This instance represents the operation itself.
- The `_ctx` attribute of the resultant tensor is set to this instance. It effectively becomes a context that encapsulates the operation and its input tensors.
- The `Function` instance (context) stores the input tensors as parents. These are the tensors whose attributes were used to calculate the resultant tensor.

##### Example of Forward Pass

Consider an operation `z = x + y`, where `x` and `y` are tensors. The `Add` function from `function.py` is used:

```python
class Add(Function):
    def forward(self, x: TensorData, y: TensorData) -> TensorData:
        return x.elementwise(ops.BinaryOps.ADD, y)

    def backward(self, grad_output: TensorData) -> Tuple[Optional[TensorData], Optional[TensorData]]:
        return grad_output if self.needs_input_grad[0] else None, grad_output if self.needs_input_grad[1] else None
```

When z is computed:

```python
z = x + y  # Internally calls Add.apply(x, y)
```

`z._ctx` is set to an instance of `Add`, and this instance stores `x` and `y` as its parents.

#### Backward Pass: Utilizing Parent Nodes

During the backward pass, gradients are computed in reverse order, starting from the final output tensor and propagating through its ancestors.

#### Backward Function in autograd.py:
- When `backward()` is called on the final output tensor, usually the cost/loss, `autograd.ollect_backward_graph()` starts traversing the computational graph in reverse.
- It begins with the tensor on which `backward()` was called and recursively visits the parent tensors stored in `_ctx`.

#### Gradient Computation:
- At each tensor, `backward()` calculates the gradient of the tensor with respect to each of its parents. This is done using the `backward` method of the `Function` instance stored in `_ctx`.
- The gradients are then propagated to each parent tensor, where the process repeats.
- If a parent tensor contributes to multiple children, its gradient is accumulated from each child.

#### Example of Backward Pass

Continuing with the `z = x + y` example:

```python
z.backward()
```

This call initiates the backward pass:

- It computes the gradient of `z` (let's call it `dz`) and sets `z.grad` to `dz`.
- Then, it uses `z._ctx` (which is an instance of `Add`) to compute the gradients with respect to `x` and `y` (`dx` and `dy`).
- These gradients are then assigned to `x.grad` and `y.grad`.

#### Summary

The essence of edugrad's approach lies in how it builds and navigates the computational graph:

- **Forward Pass**: Stores parent tensors in `_ctx` of each resultant tensor, encapsulating the operation and its inputs.
- **Backward Pass**: Traverses the graph in reverse, using `_ctx` to access parent tensors (parent in forward pass direction) and compute gradients recursively. This elegantly ties together the chain of computations and their gradients, enabling efficient automatic differentiation.
=======
>>>>>>> 3ca1d6a3

## Installation

```
git clone https://github.com/tostenzel/edugrad
cd edugrad
```

Set up environment in `edugrad/.env` and install requirements with conda from `environment.yaml`:

```
conda create --prefix .env
conda activate .env/
conda env update --file environment.yaml --prefix .env
```

Install edugrad from source in editable mode to enable absolute imports:

```
pip install -e .
```
<<<<<<< HEAD

Verify installation:

=======

Verify installation:

>>>>>>> 3ca1d6a3
```
python applications/learn_mnist.py
```

<<<<<<< HEAD
=======

## Example

## The Code

In this section we look at how the code implements i.) the autograd mechanism and ii.) the tensor operations.

- [I. Computational Graphs in edugrad: Forward and Backward Passes](#ii-computational-graphs-in-edugrad-forward-and-backward-passes)
- [II. Low-level (`data.py`), Mid-level (`function.py`) and High-level (`tensor.py`) Operations](#i-low-level-data.py-mid-level-function.py-and-high-level-tensor.py-operations)

<p align="center">
<img src="img/edugrad-code-ii.png" alt="drawing" width="400"/>
</p>

### I. Computational Graphs in edugrad: Forward and Backward Passes

In edugrad, the handling of the computational graph, particularly the relationships between nodes (tensors) during the forward and backward passes, is crucial for understanding how automatic differentiation works. Let's delve into the details of how the parents of each node are stored in `Tensor._ctx` and how they are utilized during the backward pass by functions in `autograd.py`.

#### Forward Pass: Storing Parent Nodes

During the forward pass, when operations are performed on tensors, new tensors are created as a result of these operations. Each new tensor maintains a reference to its "parent" tensors – the tensors that were used to compute it. This reference is stored in a special attribute called `_ctx`.

##### _ctx Attribute:

- When an operation is performed on one or more tensors, an instance of the corresponding `Function` class (from `function.py`) is created. This instance represents the operation itself.
- The `_ctx` attribute of the resultant tensor is set to this instance. It effectively becomes a context that encapsulates the operation and its input tensors.
- The `Function` instance (context) stores the input tensors as parents. These are the tensors whose attributes were used to calculate the resultant tensor.

##### Example of Forward Pass

Consider an operation `z = x + y`, where `x` and `y` are tensors. The `Add` function from `function.py` is used:

```python
class Add(Function):
    def forward(self, x: TensorData, y: TensorData) -> TensorData:
        return x.elementwise(ops.BinaryOps.ADD, y)

    def backward(self, grad_output: TensorData) -> Tuple[Optional[TensorData], Optional[TensorData]]:
        return grad_output if self.needs_input_grad[0] else None, grad_output if self.needs_input_grad[1] else None
```

When z is computed:

```python
z = x + y  # Internally calls Add.apply(x, y)
```

`z._ctx` is set to an instance of `Add`, and this instance stores `x` and `y` as its parents.

#### Backward Pass: Utilizing Parent Nodes

During the backward pass, gradients are computed in reverse order, starting from the final output tensor and propagating through its ancestors.

#### Backward Function in autograd.py:
- When `backward()` is called on the final output tensor, usually the cost/loss, `autograd.collect_backward_graph()` starts traversing the computational graph in reverse.
- It begins with the tensor on which `backward()` was called and recursively visits the parent tensors stored in `_ctx`.

#### Gradient Computation:
- At each tensor, `backward()` calculates the gradient of the tensor with respect to each of its parents. This is done using the `backward` method of the `Function` instance stored in `_ctx`.
- The gradients are then propagated to each parent tensor, where the process repeats.
- If a parent tensor contributes to multiple children, its gradient is accumulated from each child.

#### Example of Backward Pass

Continuing with the `z = x + y` example:

```python
z.backward()
```

This call initiates the backward pass:

- It computes the gradient of `z` (let's call it `dz`) and sets `z.grad` to `dz`.
- Then, it uses `z._ctx` (which is an instance of `Add`) to compute the gradients with respect to `x` and `y` (`dx` and `dy`).
- These gradients are then assigned to `x.grad` and `y.grad`.

#### Summary

The essence of edugrad's approach lies in how it builds and navigates the computational graph:

- **Forward Pass**: Stores parent tensors in `_ctx` of each resultant tensor, encapsulating the operation and its inputs.
- **Backward Pass**: Traverses the graph in reverse, using `_ctx` to access parent tensors (parent in forward pass direction) and compute gradients recursively. This elegantly ties together the chain of computations and their gradients, enabling efficient automatic differentiation.


<p align="center">
<img src="img/edugrad-code-i.png" alt="drawing" width="400"/>
</p>

### II. Low-level (`data.py`), Mid-level (`function.py`) and High-level (`tensor.py`) Operations

The computation processes are structured across different levels of operations, namely low-level, mid-level, and high-level operations. 

#### 1. Low-Level Operations
- **Module**: `data.py` (`TensorData` class)
- **Purpose**: Execution of most basic tensor operations.
- **Characteristics**:
  - Implement elemental tensor operations like addition, multiplication, reshaping, etc.
  - Immediate execution of operations using CPU, leveraging `numpy.array`'s capabilities. Using a different backend like PyTorch or Jax would only require reimpleneting 17 operations in the module (enumerated in `ops.py`).
  - Operations at this level do not involve gradient computations or the autograd mechanism.
  - Acts as the foundational building block for higher-level operations.

#### 2. Mid-Level Operations
- **Module**: `function.py` (Function class and its subclasses)
- **Purpose**: Define differentiable functions that include both forward and backward computation logic.
- **Characteristics**:
  - Compose low-level ops from `data.py` to define more complex operations.
  - Each operation (e.g., `Add`, `Mul`, `Sin`) encapsulates a forward pass and a corresponding backward pass for gradient computation.
  - Serves as the backbone of edugrad's autograd system, allowing for automatic differentiation of different models defined with `edugrad.Tensor`.
  - Mid-level operations are used as nodes to build complex computational graphs during the forward pass, storing necessary information for the backward pass.

#### 3. High-Level Operations (High-Level Ops)
- **Module**: `tensor.py` (`Tensor` class)
- **Purpose**: Provide a user-friendly interface for tensor operations and enable building and training neural network models.
- **Characteristics**:
  - High-level abstraction for tensor operations.
  - Utilizes mid-level ops from `function.py` to implement tensor methods and matrix algebra, enabling automatic differentiation without defining a backward function.
  - Includes a broad range of operations commonly used in neural networks, like matrix multiplication, activation functions, and loss functions.
  - Facilitates the construction and manipulation of larger computational graphs through tensor operations.
  - This level is where most users interact with the edugrad library, building and training models using a familiar, PyTorch-like API.

>>>>>>> 3ca1d6a3
## Credits

Starting point of this project is George Hotz' [tinygrad](https://github.com/tinygrad/tinygrad/tree/master), see
[license](https://github.com/tostenzel/edugrad/blob/24-write-readmemd-with-implementation-details/LICENSE). I removed
features that did not align with edugrad's purpose, eliminated all optimizations, and adjusted the module structures and
coding style, adding extensive explanations in docstrings and comments. My changes and additions to the shortened and refactored code are
relatively minor. The autograd mechanism is inspired by Andrej Karpathy's
[micrograd](https://github.com/karpathy/micrograd).

## Deep Learning Blog

edugrad is complemented by my Deep Learning Blog Series @ [tobiasstenzel.com/blog](https://www.tobiasstenzel.com/blog/tag/dl-fundamentals/) that explains the fundamental concepts of deep learning including backpropagation and automatic reverse-mode differentiation.<|MERGE_RESOLUTION|>--- conflicted
+++ resolved
@@ -3,17 +3,12 @@
 <img src="img/edugrad-header.png" alt="drawing" width="300"/>
 </p>
 
-<<<<<<< HEAD
 **edugrad** is a simple and accesible implementation of a deep learning framework. Its purpose is to reveal the
 core components of such libraries.
 
 Unlike other educational packages, edugrad supports a powerful tensor (n-dimensional matrix) class that can be used to implement modern neural networks. One lesson is how extensive this class is.
 
-=======
-**edugrad** is the most simple and accesible implementation of a deep learning framework. Its purpose is to reveal the
-core components of such libraries.
-
->>>>>>> 3ca1d6a3
+
 ## Key Features
 
 - **Autograd Mechanism**: Features an automatic differentiation system for computing gradients, vital for training
@@ -30,8 +25,9 @@
 
 ![test workflow badge](https://github.com/tostenzel/edugrad/actions/workflows/Tests.yaml/badge.svg)
 
-<<<<<<< HEAD
+
 ## Example
+
 
 ## The Code
 
@@ -148,8 +144,7 @@
 
 - **Forward Pass**: Stores parent tensors in `_ctx` of each resultant tensor, encapsulating the operation and its inputs.
 - **Backward Pass**: Traverses the graph in reverse, using `_ctx` to access parent tensors (parent in forward pass direction) and compute gradients recursively. This elegantly ties together the chain of computations and their gradients, enabling efficient automatic differentiation.
-=======
->>>>>>> 3ca1d6a3
+
 
 ## Installation
 
@@ -171,21 +166,12 @@
 ```
 pip install -e .
 ```
-<<<<<<< HEAD
 
 Verify installation:
 
-=======
-
-Verify installation:
-
->>>>>>> 3ca1d6a3
 ```
 python applications/learn_mnist.py
 ```
-
-<<<<<<< HEAD
-=======
 
 ## Example
 
@@ -199,6 +185,7 @@
 <p align="center">
 <img src="img/edugrad-code-ii.png" alt="drawing" width="400"/>
 </p>
+
 
 ### I. Computational Graphs in edugrad: Forward and Backward Passes
 
@@ -273,6 +260,7 @@
 <p align="center">
 <img src="img/edugrad-code-i.png" alt="drawing" width="400"/>
 </p>
+
 
 ### II. Low-level (`data.py`), Mid-level (`function.py`) and High-level (`tensor.py`) Operations
 
@@ -306,7 +294,7 @@
   - Facilitates the construction and manipulation of larger computational graphs through tensor operations.
   - This level is where most users interact with the edugrad library, building and training models using a familiar, PyTorch-like API.
 
->>>>>>> 3ca1d6a3
+
 ## Credits
 
 Starting point of this project is George Hotz' [tinygrad](https://github.com/tinygrad/tinygrad/tree/master), see
@@ -316,6 +304,7 @@
 relatively minor. The autograd mechanism is inspired by Andrej Karpathy's
 [micrograd](https://github.com/karpathy/micrograd).
 
+
 ## Deep Learning Blog
 
 edugrad is complemented by my Deep Learning Blog Series @ [tobiasstenzel.com/blog](https://www.tobiasstenzel.com/blog/tag/dl-fundamentals/) that explains the fundamental concepts of deep learning including backpropagation and automatic reverse-mode differentiation.