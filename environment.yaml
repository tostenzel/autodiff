name: .env
channels:
  - defaults
dependencies:
<<<<<<< HEAD
  - python=3.10  # lowest version allowed by mypy

  - numpy

  # Development dependencies
  - pre-commit
  - pytest
  - black
  - flake8
  - mypy
=======
  - numpy

  # tests
  - pytest
>>>>>>> 584e148e
<|MERGE_RESOLUTION|>--- conflicted
+++ resolved
@@ -2,20 +2,16 @@
 channels:
   - defaults
 dependencies:
-<<<<<<< HEAD
   - python=3.10  # lowest version allowed by mypy
 
   - numpy
 
-  # Development dependencies
+  # Linting
   - pre-commit
   - pytest
   - black
   - flake8
   - mypy
-=======
-  - numpy
 
-  # tests
-  - pytest
->>>>>>> 584e148e
+  # Tests
+  - pytest